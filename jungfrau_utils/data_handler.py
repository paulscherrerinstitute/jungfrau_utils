--- conflicted
+++ resolved
@@ -82,14 +82,6 @@
         self._module_map = np.arange(self.detector.n_modules)
 
         self._mask_all = {True: None, False: None}
-<<<<<<< HEAD
-        self._mask_double_pixels = False
-
-        # numba-jitted functions
-        self._proc_func = {True: _correct_parallel, False: _correct}
-        self._reshape_stripsel_func = {True: _reshape_stripsel_parallel, False: _reshape_stripsel}
-=======
->>>>>>> ed38d97a
 
     @property
     def detector_name(self):
@@ -700,53 +692,8 @@
         return saturated_pixels_coordinates
 
 
-<<<<<<< HEAD
-        Returns:
-            int: A saturated pixel value.
-        """
-        if self.highgain:
-            saturated_value = 0b0011111111111111  # = 16383
-        else:
-            saturated_value = 0b1100000000000000  # = 49152
-
-        return saturated_value
-
-
 @njit(cache=True)
-def _correct(res, image, gain, pedestal, mask, factor, gap_pixels, highgain):
-=======
 def _adc_to_energy(res, image, gain, pedestal, mask, factor, gap_pixels):
->>>>>>> ed38d97a
-    num, size_y, size_x = image.shape
-    # TODO: remove after issue is fixed: https://github.com/PyCQA/pylint/issues/2910
-    for i1 in range(num):  # pylint: disable=not-an-iterable
-        for i2 in range(size_y):
-            for i3 in range(size_x):
-                if mask is not None and not mask[i2, i3]:
-                    continue
-
-                ri2 = i2 + i2 // CHIP_SIZE_Y * CHIP_GAP_Y * gap_pixels
-                ri3 = i3 + i3 // CHIP_SIZE_X * CHIP_GAP_X * gap_pixels
-
-                if gain is None or pedestal is None:
-                    res[i1, ri2, ri3] = image[i1, i2, i3]
-                else:
-                    if highgain is None:
-                        gm = np.right_shift(image[i1, i2, i3], 14)
-                    else:
-                        gm = 0
-
-                    val = np.float32(image[i1, i2, i3] & 0x3FFF)
-                    tmp_res = (val - pedestal[gm, i2, i3]) * gain[gm, i2, i3]
-
-                    if factor is None:
-                        res[i1, ri2, ri3] = tmp_res
-                    else:
-                        res[i1, ri2, ri3] = round(tmp_res)
-
-
-@njit(cache=True, parallel=True)
-def _correct_parallel(res, image, gain, pedestal, mask, factor, gap_pixels, highgain):
     num, size_y, size_x = image.shape
     # TODO: remove after issue is fixed: https://github.com/PyCQA/pylint/issues/2910
     for i1 in prange(num):  # pylint: disable=not-an-iterable
@@ -771,11 +718,37 @@
                         res[i1, ri2, ri3] = round(tmp_res)
 
 
+@njit(cache=True, parallel=True)
+def _adc_to_energy_parallel(res, image, gain, pedestal, mask, factor, gap_pixels):
+    num, size_y, size_x = image.shape
+    # TODO: remove after issue is fixed: https://github.com/PyCQA/pylint/issues/2910
+    for i1 in prange(num):  # pylint: disable=not-an-iterable
+        for i2 in range(size_y):
+            for i3 in range(size_x):
+                if mask is not None and not mask[i2, i3]:
+                    continue
+
+                ri2 = i2 + i2 // CHIP_SIZE_Y * CHIP_GAP_Y * gap_pixels
+                ri3 = i3 + i3 // CHIP_SIZE_X * CHIP_GAP_X * gap_pixels
+
+                if gain is None or pedestal is None:
+                    res[i1, ri2, ri3] = image[i1, i2, i3]
+                else:
+                    gm = np.right_shift(image[i1, i2, i3], 14)
+                    val = np.float32(image[i1, i2, i3] & 0x3FFF)
+                    tmp_res = (val - pedestal[gm, i2, i3]) * gain[gm, i2, i3]
+
+                    if factor is None:
+                        res[i1, ri2, ri3] = tmp_res
+                    else:
+                        res[i1, ri2, ri3] = round(tmp_res)
+
+
 @njit(cache=True)
 def _reshape_stripsel(res, image):
     num = image.shape[0]
     # TODO: remove after issue is fixed: https://github.com/PyCQA/pylint/issues/2910
-    for ind in range(num):  # pylint: disable=not-an-iterable
+    for ind in prange(num):  # pylint: disable=not-an-iterable
         # first we fill the normal pixels, the gap ones will be overwritten later
         for yin in range(252):
             for xin in range(1024):
@@ -841,6 +814,7 @@
                 res[ind, yout + 1, xout] = image[ind, yin, xin] / 2
 
 
+@njit(cache=True)
 def _inplace_interp_dp(res):
     for i1 in prange(res.shape[0]):
         # corner quad pixels
@@ -906,18 +880,84 @@
                         res[i1, ri2, ri3 + 2] = v3 - res[i1, ri2, ri3 + 3]
 
 
-# Compile numba functions
+@njit(cache=True, parallel=True)
+def _inplace_interp_dp_parallel(res):
+    for i1 in prange(res.shape[0]):
+        # corner quad pixels
+        for ri2 in (255, 257):
+            for ri3 in (255, 257, 513, 515, 771, 773):
+                shift_y = 0 if ri2 == 255 else 1
+                shift_x = 0 if ri3 == 255 or ri3 == 513 or ri3 == 771 else 1
+
+                shared_val = res[i1, ri2 + shift_y, ri3 + shift_x] / 4
+                res[i1, ri2, ri3] = shared_val
+                res[i1, ri2 + 1, ri3] = shared_val
+                res[i1, ri2, ri3 + 1] = shared_val
+                res[i1, ri2 + 1, ri3 + 1] = shared_val
+
+        # rows of double pixels
+        ri2 = 255
+        for x_start, x_end in ((0, 255), (259, 513), (517, 771), (775, 1030)):
+            for ri3 in range(x_start, x_end):
+                v1 = res[i1, ri2 - 1, ri3]
+                v2 = res[i1, ri2, ri3]
+                v3 = res[i1, ri2 + 3, ri3]
+                v4 = res[i1, ri2 + 4, ri3]
+
+                if v1 == 0 and v3 == 0:
+                    shared_val = v2 / 2
+                    res[i1, ri2, ri3] = shared_val
+                    res[i1, ri2 + 1, ri3] = shared_val
+                else:
+                    res[i1, ri2, ri3] *= (4 * v1 + v3) / (6 * v1 + 3 * v3)
+                    res[i1, ri2 + 1, ri3] = v2 - res[i1, ri2, ri3]
+
+                if v4 == 0 and v2 == 0:
+                    shared_val = v3 / 2
+                    res[i1, ri2 + 3, ri3] = shared_val
+                    res[i1, ri2 + 2, ri3] = shared_val
+                else:
+                    res[i1, ri2 + 3, ri3] *= (4 * v4 + v2) / (6 * v4 + 3 * v2)
+                    res[i1, ri2 + 2, ri3] = v3 - res[i1, ri2 + 3, ri3]
+
+        # columns of double pixels
+        for ri3 in (255, 513, 771):
+            for y_start, y_end in ((0, 255), (259, 514)):
+                for ri2 in range(y_start, y_end):
+                    v1 = res[i1, ri2, ri3 - 1]
+                    v2 = res[i1, ri2, ri3]
+                    v3 = res[i1, ri2, ri3 + 3]
+                    v4 = res[i1, ri2, ri3 + 4]
+
+                    if v1 == 0 and v3 == 0:
+                        shared_val = v2 / 2
+                        res[i1, ri2, ri3] = shared_val
+                        res[i1, ri2, ri3 + 1] = shared_val
+                    else:
+                        res[i1, ri2, ri3] *= (4 * v1 + v3) / (6 * v1 + 3 * v3)
+                        res[i1, ri2, ri3 + 1] = v2 - res[i1, ri2, ri3]
+
+                    if v4 == 0 and v2 == 0:
+                        shared_val = v3 / 2
+                        res[i1, ri2, ri3 + 3] = shared_val
+                        res[i1, ri2, ri3 + 2] = shared_val
+                    else:
+                        res[i1, ri2, ri3 + 3] *= (4 * v4 + v2) / (6 * v4 + 3 * v2)
+                        res[i1, ri2, ri3 + 2] = v3 - res[i1, ri2, ri3 + 3]
+
+
+# Numba functions
 _adc_to_energy_jit = {
-    True: njit(parallel=True)(_adc_to_energy),
-    False: njit()(_adc_to_energy),
+    True: _adc_to_energy_parallel,
+    False: _adc_to_energy,
 }
 
 _reshape_stripsel_jit = {
-    True: njit(parallel=True)(_reshape_stripsel),
-    False: njit()(_reshape_stripsel),
+    True: _reshape_stripsel_parallel,
+    False: _reshape_stripsel,
 }
 
 _inplace_interp_dp_jit = {
-    True: njit(parallel=True)(_inplace_interp_dp),
-    False: njit()(_inplace_interp_dp),
+    True: _inplace_interp_dp_parallel,
+    False: _inplace_interp_dp,
 }