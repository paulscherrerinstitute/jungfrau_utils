import re
import warnings
from collections import namedtuple
from functools import wraps

import h5py
import numpy as np
from numba import njit, prange

from jungfrau_utils.geometry import detector_geometry

CHIP_SIZE_X = 256
CHIP_SIZE_Y = 256

CHIP_NUM_X = 4
CHIP_NUM_Y = 2

MODULE_SIZE_X = CHIP_NUM_X * CHIP_SIZE_X
MODULE_SIZE_Y = CHIP_NUM_Y * CHIP_SIZE_Y

CHIP_GAP_X = 2
CHIP_GAP_Y = 2

# 256 not divisible by 3, so we round up to 86
# the last 4 pixels can be omitted, so the final height is (256 - 4) / 3 = 84

# 18 since we have 6 more pixels in H per gap
STRIPSEL_SIZE_X = 1024 * 3 + 18  # = 3090
STRIPSEL_SIZE_Y = 84


def _allow_2darray(func):
    @wraps(func)
    def wrapper(self, array, *args, **kwargs):
        if array.ndim == 2:
            is_2darray = True
            array = array[np.newaxis]
        else:
            is_2darray = False

        array = func(self, array, *args, **kwargs)

        if is_2darray:
            array = array[0]

        return array

    return wrapper


class JFDataHandler:
    """A class to perform jungfrau detector data handling like pedestal correction,
    gain conversion, pixel mask, module map, etc.

    Args:
        detector_name (str): name of a detector in the form ``JF<id>T<nmod>V<version>``
    """

    def __init__(self, detector_name):
        # detector_name needs to be a valid name
        if detector_name in detector_geometry:
            self._detector_name = detector_name
            self._detector_geometry = detector_geometry[detector_name]
        else:
            raise KeyError(f"Geometry for '{detector_name}' detector is not present.")

        self._gain_file = ""
        self._pedestal_file = ""

        # these values store the original gains/pedestal values
        self._gain = None
        self._pedestal = None
        self._pixel_mask = None

        self._factor = None
        self._highgain = False

        # gain and pedestal arrays with better memory layout for the actual data conversion
        self._g_all = {True: None, False: None}
        self._p_all = {True: None, False: None}

        self._module_map = np.arange(self.detector.n_modules)

        self._mask_all = {True: None, False: None}
<<<<<<< HEAD
        self._mask_double_pixels = False

        # Precompile numba-jitted functions
        self._proc_func = {
            True: njit(parallel=True)(_correct),
            False: njit()(_correct),
        }

        self._reshape_stripsel_func = {
            True: njit(parallel=True)(_reshape_stripsel),
            False: njit()(_reshape_stripsel),
        }
=======
>>>>>>> 1e1fed28

    @property
    def detector_name(self):
        """Detector name (readonly).
        """
        return self._detector_name

    @property
    def detector_geometry(self):
        """Detector geometry configuration (readonly).
        """
        return self._detector_geometry

    def is_stripsel(self):
        """Return true if detector is a stripsel.
        """
        return self.detector_geometry.is_stripsel

    @property
    def detector(self):
        """A namedtuple of detector parameters extracted from its name (readonly).
        """
        det = namedtuple("Detector", ["id", "n_modules", "version"])
        return det(*(int(d) for d in re.findall(r"\d+", self.detector_name)))

    def _get_shape_n_modules(self, n):
        if self.detector_name == "JF02T09V01":  # a special case
            shape_y, shape_x = MODULE_SIZE_Y, MODULE_SIZE_X * n
        else:
            shape_y, shape_x = MODULE_SIZE_Y * n, MODULE_SIZE_X

        return shape_y, shape_x

    @property
    def _number_active_modules(self):
        return np.sum(self.module_map != -1)

    @property
    def _shape_full(self):
        return self._get_shape_n_modules(self.detector.n_modules)

    @property
    def _shape_in(self):
        return self._get_shape_n_modules(self._number_active_modules)

    def get_shape_out(self, *, gap_pixels=True, geometry=True):
        """Return final image shape of a detector, based on gap_pixel and geometry flags

        Args:
            gap_pixels (bool, optional): Add gap pixels between detector chips. Defaults to True.
            geometry (bool, optional): Apply detector geometry corrections. Defaults to True.

        Returns:
            tuple: Height and width of a resulting image.
        """
        if self.is_stripsel():
            return self._get_stripsel_shape_out(geometry=geometry)

        if geometry and gap_pixels:
            modules_orig_y = self.detector_geometry.origin_y
            modules_orig_x = self.detector_geometry.origin_x
            shape_x = max(modules_orig_x) + MODULE_SIZE_X + (CHIP_NUM_X - 1) * CHIP_GAP_X
            shape_y = max(modules_orig_y) + MODULE_SIZE_Y + (CHIP_NUM_Y - 1) * CHIP_GAP_Y

        elif geometry and not gap_pixels:
            modules_orig_y = self.detector_geometry.origin_y
            modules_orig_x = self.detector_geometry.origin_x
            shape_x = max(modules_orig_x) + MODULE_SIZE_X
            shape_y = max(modules_orig_y) + MODULE_SIZE_Y

        elif not geometry and gap_pixels:
            shape_y, shape_x = self._shape_in
            if self.detector_name == "JF02T09V01":
                shape_x += (CHIP_NUM_X - 1) * CHIP_GAP_X * self._number_active_modules
                shape_y += (CHIP_NUM_Y - 1) * CHIP_GAP_Y
            else:
                shape_x += (CHIP_NUM_X - 1) * CHIP_GAP_X
                shape_y += (CHIP_NUM_Y - 1) * CHIP_GAP_Y * self._number_active_modules

        else:  # not geometry and not gap_pixels:
            shape_y, shape_x = self._shape_in

        return shape_y, shape_x

    def _get_stripsel_shape_out(self, geometry):
        if geometry:
            modules_orig_y = self.detector_geometry.origin_y
            modules_orig_x = self.detector_geometry.origin_x
            shape_x = max(modules_orig_x) + STRIPSEL_SIZE_X
            shape_y = max(modules_orig_y) + STRIPSEL_SIZE_Y
        else:
            shape_y, shape_x = self._shape_in

        return shape_y, shape_x

    def get_dtype_out(self, dtype_in, *, conversion=True):
        """Resulting image dtype of a detector, based on input dtype and a conversion flag.

        Args:
            dtype_in (dtype): dtype of an input data.
            conversion (bool, optional): Whether data is expected to be converted to keV (apply gain
                and pedestal corrections). Defaults to True.

        Returns:
            dtype: dtype of a resulting image.
        """
        if conversion:
            if dtype_in != np.uint16:
                raise TypeError(f"Only images of dtype {np.dtype(np.uint16)} can be converted.")

            if self.factor is None:
                dtype_out = np.dtype(np.float32)
            else:
                dtype_out = np.dtype(np.int32)
        else:
            dtype_out = dtype_in

        return dtype_out

    @property
    def gain_file(self):
        """Return current gain filepath.
        """
        return self._gain_file

    @gain_file.setter
    def gain_file(self, filepath):
        if not filepath:
            self._gain_file = ""
            self.gain = None
            return

        if filepath == self._gain_file:
            return

        with h5py.File(filepath, "r") as h5f:
            gains = h5f["/gains"][:]

        self._gain_file = filepath
        self.gain = gains

    @property
    def gain(self):
        """Current gain values.
        """
        return self._gain

    @gain.setter
    def gain(self, value):
        if value is None:
            self._gain = None
            return

        if value.ndim != 3:
            raise ValueError(f"Expected gain dimensions 3, provided gain dimensions {value.ndim}.")

        g_shape = (4, *self._shape_full)
        if value.shape != g_shape:
            raise ValueError(f"Expected gain shape {g_shape}, provided gain shape {value.shape}.")

        # convert _gain values to float32
        self._gain = value.astype(np.float32, copy=False)
        self._update_g_all()

    def _update_g_all(self):
        if self.factor is None:
            _g = 1 / self.gain
        else:
            # self.factor is one number and self.gain is a large array, so this order of division
            # will avoid double broadcasting
            _g = 1 / self.factor / self.gain

        self._g_all[True] = np.tile(_g[3], (4, 1, 1))

        _g[3] = _g[2]
        self._g_all[False] = _g

    @property
    def pedestal_file(self):
        """Return current pedestal filepath.
        """
        return self._pedestal_file

    @pedestal_file.setter
    def pedestal_file(self, filepath):
        if not filepath:
            self._pedestal_file = ""
            self.pedestal = None
            self.pixel_mask = None
            return

        if filepath == self._pedestal_file:
            return

        with h5py.File(filepath, "r") as h5f:
            pedestal = h5f["/gains"][:]
            pixel_mask = h5f["/pixel_mask"][:]

        self._pedestal_file = filepath
        self.pedestal = pedestal
        self.pixel_mask = pixel_mask

    @property
    def pedestal(self):
        """Current pedestal values.
        """
        return self._pedestal

    @pedestal.setter
    def pedestal(self, value):
        if value is None:
            self._pedestal = None
            return

        if value.ndim != 3:
            raise ValueError(
                f"Expected pedestal dimensions 3, provided pedestal dimensions {value.ndim}."
            )

        p_shape = (4, *self._shape_full)
        if value.shape != p_shape:
            raise ValueError(
                f"Expected pedestal shape {p_shape}, provided pedestal shape {value.shape}."
            )

        # convert _pedestal values to float32
        self._pedestal = value.astype(np.float32, copy=False)

        _p = self._pedestal.copy()

        self._p_all[True] = np.tile(_p[3], (4, 1, 1))

        _p[3] = _p[2]
        self._p_all[False] = _p

    @property
    def factor(self):
        """A factor value.

        If conversion is True, use this factor to divide converted values. The output values are
        also rounded and casted to np.int32 dtype. Keep the original values if None.
        """
        return self._factor

    @factor.setter
    def factor(self, value):
        if value is not None:
            value = float(value)

        if self._factor == value:
            return

        self._factor = value

        if self.gain is not None:
            self._update_g_all()

    @property
    def highgain(self):
        """Current flag for highgain.
        """
        return self._highgain

    @highgain.setter
    def highgain(self, value):
        if not isinstance(value, bool):
            value = bool(value)

        self._highgain = value

    @property
    def _g(self):
        return self._g_all[self.highgain]

    @property
    def _p(self):
        return self._p_all[self.highgain]

    @property
    def pixel_mask(self):
        """Current raw pixel mask values.
        """
        return self._pixel_mask

    @pixel_mask.setter
    def pixel_mask(self, value):
        if value is None:
            self._pixel_mask = None
            return

        if value.ndim != 2:
            raise ValueError(
                f"Expected pixel_mask dimensions 2, provided pixel_mask dimensions {value.ndim}."
            )

        pm_shape = self._shape_full
        if value.shape != pm_shape:
            raise ValueError(
                f"Expected pixel_mask shape {pm_shape}, provided pixel_mask shape {value.shape}."
            )

        self._pixel_mask = value

        # self._mask_all[False] -> original mask
        mask = np.invert(value.astype(bool, copy=True))
        self._mask_all[False] = mask.copy()

        # self._mask_all[True] -> original + double pixels mask
        if not self.is_stripsel():
            for m in range(self.detector.n_modules):
                module_mask = self._get_module_slice(mask, m)
                for n in range(1, CHIP_NUM_X):
                    module_mask[:, CHIP_SIZE_X * n - 1] = False
                    module_mask[:, CHIP_SIZE_X * n] = False

                for n in range(1, CHIP_NUM_Y):
                    module_mask[CHIP_SIZE_Y * n - 1, :] = False
                    module_mask[CHIP_SIZE_Y * n, :] = False

        self._mask_all[True] = mask

    def get_pixel_mask(self, *, gap_pixels=True, double_pixels="keep", geometry=True):
        """Return pixel mask, shaped according to gap_pixel and geometry flags.

        Args:
            gap_pixels (bool, optional): Add gap pixels between detector chips. Defaults to True.
            double_pixels (str, optional): A method to handle double pixels in-between ASICs. Can be
                "keep", "mask", or "interp". Defaults to "keep".
            geometry (bool, optional): Apply detector geometry corrections. Defaults to True.

        Returns:
            ndarray: Resulting pixel mask, where True values correspond to valid pixels.
        """
        if self._pixel_mask is None:
            return None

        _mask = self._mask(double_pixels)

        input_mask = np.zeros(self._shape_in, dtype=bool)
        for i, m in enumerate(self.module_map):
            if m == -1:
                continue

            input_mask_slice = self._get_module_slice(input_mask, m)
            input_mask_slice[:] = self._get_module_slice(_mask, i)

        res = self.process(
            input_mask, conversion=False, mask=False, gap_pixels=gap_pixels, geometry=geometry,
        )

        return res

    def _mask(self, double_pixels):
        if double_pixels in ("keep", "interp"):
            return self._mask_all[False]
        elif double_pixels == "mask":
            return self._mask_all[True]
        else:
            raise ValueError("'double_pixels' can only be 'keep', 'mask', or 'interp'")

    @property
    def module_map(self):
        """Current module map.
        """
        return self._module_map

    @module_map.setter
    def module_map(self, value):
        n_modules = self.detector.n_modules
        if value is None:
            # support legacy data by emulating 'all modules are present'
            self._module_map = np.arange(n_modules)
            return

        if len(value) != n_modules:
            raise ValueError(
                f"Expected module_map length {n_modules}, provided module_map length {len(value)}."
            )

        if min(value) < -1 or n_modules <= max(value):
            raise ValueError(f"Valid module_map values are integers between -1 and {n_modules-1}.")

        self._module_map = value

    @_allow_2darray
    def process(
        self,
        images,
        *,
        conversion=True,
        mask=True,
        gap_pixels=True,
        double_pixels="keep",
        geometry=True,
        parallel=False,
        out=None,
    ):
        """Perform jungfrau detector data processing like pedestal correction, gain conversion,
        applying pixel mask, module map, etc.

        Args:
            images (ndarray): Image stack or single image to be processed
            conversion (bool, optional): Convert to keV (apply gain and pedestal corrections).
                Defaults to True.
            mask (bool, optional): Perform masking of bad pixels (set those values to 0).
                Defaults to True.
            gap_pixels (bool, optional): Add gap pixels between detector chips. Defaults to True.
            double_pixels (str, optional): A method to handle double pixels in-between ASICs. Can be
                "keep", "mask", or "interp". Defaults to "keep".
            geometry (bool, optional): Apply detector geometry corrections. Defaults to True.
            parallel (bool, optional): Parallelize image stack processing. Defaults to False.
            out (ndarray, optional): If provided, the destination to place the result. The shape
                must be correct, matching that of what the function would have returned if no out
                argument were specified. Defaults to None.

        Returns:
            ndarray: Resulting image stack or single image
        """
        image_shape = images.shape[-2:]
        if image_shape != self._shape_in:
            raise ValueError(
                f"Expected image shape {self._shape_in}, provided image shape {image_shape}."
            )

        if not (conversion or mask or gap_pixels or geometry):
            # no need to continue, return unchanged images
            if out is not None:
                out[:] = images
            return images

        if conversion and not self.can_convert():
            raise RuntimeError("Gain and/or pedestal values are not set.")

        if mask and self._pixel_mask is None:
            raise RuntimeError("Pixel mask values are not set.")

        if double_pixels not in ("keep", "mask", "interp"):
            raise ValueError("'double_pixels' can only be 'keep', 'mask', or 'interp'")

        if not mask and double_pixels == "mask":
            warnings.warn(
                '\'double_pixels="mask"\' has no effect when "mask"=False', RuntimeWarning
            )

        if double_pixels == "interp" and not gap_pixels:
            raise RuntimeError("Double pixel interpolation requires 'gap_pixels' to be True.")

        if double_pixels == "interp" and self.factor is not None:
            raise ValueError("Unsupported mode: double_pixels='mask' with a factor value.")

        if self.is_stripsel() and gap_pixels:
            warnings.warn("'gap_pixels' flag has no effect on stripsel detectors", RuntimeWarning)
            gap_pixels = False

        if self.is_stripsel() and double_pixels == "mask":
            warnings.warn(
                "Masking double pixels has no effect on stripsel detectors", RuntimeWarning
            )
            double_pixels = "keep"

        if out is None:
            out_shape = self.get_shape_out(gap_pixels=gap_pixels, geometry=geometry)
            out_dtype = self.get_dtype_out(images.dtype, conversion=conversion)
            out = np.zeros((images.shape[0], *out_shape), dtype=out_dtype)

        self._process(out, images, conversion, mask, gap_pixels, double_pixels, geometry, parallel)

        # rotate image stack according to a geometry configuration (e.g. for alvra JF06 detectors)
        if geometry and self.detector_geometry.rotate90:
            out = np.rot90(out, k=self.detector_geometry.rotate90, axes=(1, 2))

        return out

    def can_convert(self):
        """Whether all data for gain/pedestal conversion is present.

        Returns:
            bool: Return true if all data for gain/pedestal conversion is present.
        """
        return (self.gain is not None) and (self.pedestal is not None)

    def _process(
        self, res, images, conversion, mask, gap_pixels, double_pixels, geometry, parallel
    ):
        _adc_to_energy = _adc_to_energy_jit[parallel]
        factor = self.factor
        _mask = self._mask(double_pixels)

        for i, m in enumerate(self.module_map):
            if m == -1:
                continue

            oy, ox = self._get_final_module_coordinates(m, i, geometry, gap_pixels)
            mod = self._get_module_slice(images, m, geometry)

            if mask:
                mod_mask = self._get_module_slice(_mask, i, geometry)
            else:
                mod_mask = None

            if conversion:
                mod_g = self._get_module_slice(self._g, i, geometry)
                mod_p = self._get_module_slice(self._p, i, geometry)
            else:
                mod_g = None
                mod_p = None

            if self.is_stripsel() and geometry:
                mod_tmp_shape = (images.shape[0], *self._get_shape_n_modules(1))
                mod_tmp_dtype = self.get_dtype_out(images.dtype, conversion=conversion)
                mod_tmp = np.zeros(shape=mod_tmp_shape, dtype=mod_tmp_dtype)

                _adc_to_energy(mod_tmp, mod, mod_g, mod_p, mod_mask, factor, gap_pixels)
                mod_res = res[:, oy:, ox:]
                _reshape_stripsel_jit[parallel](mod_res, mod_tmp)
            else:
                mod_res = res[:, oy:, ox:]
                _adc_to_energy(mod_res, mod, mod_g, mod_p, mod_mask, factor, gap_pixels)
                if double_pixels == "interp":
                    _inplace_interp_dp_jit[parallel](mod_res)

    def _get_final_module_coordinates(self, m, i, geometry, gap_pixels):
        if geometry:
            oy = self.detector_geometry.origin_y[i]
            ox = self.detector_geometry.origin_x[i]

        elif gap_pixels:
            if self.detector_name == "JF02T09V01":
                oy = 0
                ox = m * (MODULE_SIZE_X + (CHIP_NUM_X - 1) * CHIP_GAP_X)
            else:
                oy = m * (MODULE_SIZE_Y + (CHIP_NUM_Y - 1) * CHIP_GAP_Y)
                ox = 0

        else:
            if self.detector_name == "JF02T09V01":
                oy = 0
                ox = m * MODULE_SIZE_X
            else:
                oy = m * MODULE_SIZE_Y
                ox = 0

        return oy, ox

    @_allow_2darray
    def _get_module_slice(self, data, m, geometry=False):
        if self.detector_name == "JF02T09V01":
            out = data[:, :, m * MODULE_SIZE_X : (m + 1) * MODULE_SIZE_X]
        else:
            out = data[:, m * MODULE_SIZE_Y : (m + 1) * MODULE_SIZE_Y, :]

        if geometry and self.detector_name in ("JF02T09V02", "JF02T01V02"):
            out = np.rot90(out, 2, axes=(1, 2))

        return out

    def get_gains(self, images, *, mask=True, gap_pixels=True, geometry=True):
        """Return gain values of images, based on mask, gap_pixel and geometry flags.

        Args:
            images (ndarray): Images to be processed.
            mask (bool, optional): Perform masking of bad pixels (set those values to 0).
                Defaults to True.
            gap_pixels (bool, optional): Add gap pixels between detector chips. Defaults to True.
            geometry (bool, optional): Apply detector geometry corrections. Defaults to True.

        Returns:
            ndarray: Gain values of pixels.
        """
        if images.dtype != np.uint16:
            raise TypeError(f"Expected image type {np.uint16}, provided data type {images.dtype}.")

        gains = images >> 14
        gains = self.process(
            gains, conversion=False, mask=mask, gap_pixels=gap_pixels, geometry=geometry
        )

        return gains

    def get_saturated_pixels(self, images, *, mask=True, gap_pixels=True, geometry=True):
        """Return coordinates of saturated pixels, based on mask, gap_pixel and geometry flags.

        Args:
            images (ndarray): Images to be processed.
            mask (bool, optional): Perform masking of bad pixels (set those values to 0).
                Defaults to True.
            gap_pixels (bool, optional): Add gap pixels between detector chips. Defaults to True.
            geometry (bool, optional): Apply detector geometry corrections. Defaults to True.

        Returns:
            tuple: Indices of saturated pixels.
        """
        if images.dtype != np.uint16:
            raise TypeError(f"Expected image type {np.uint16}, provided data type {images.dtype}.")

        if self.highgain:
            saturated_value = 0b0011111111111111  # = 16383
        else:
            saturated_value = 0b1100000000000000  # = 49152

        saturated_pixels = images == saturated_value
        saturated_pixels = self.process(
            saturated_pixels, conversion=False, mask=mask, gap_pixels=gap_pixels, geometry=geometry
        )

        saturated_pixels_coordinates = np.nonzero(saturated_pixels)

        return saturated_pixels_coordinates


def _adc_to_energy(res, image, gain, pedestal, mask, factor, gap_pixels):
    num, size_y, size_x = image.shape
    # TODO: remove after issue is fixed: https://github.com/PyCQA/pylint/issues/2910
    for i1 in prange(num):  # pylint: disable=not-an-iterable
        for i2 in range(size_y):
            for i3 in range(size_x):
                if mask is not None and not mask[i2, i3]:
                    continue

                ri2 = i2 + i2 // CHIP_SIZE_Y * CHIP_GAP_Y * gap_pixels
                ri3 = i3 + i3 // CHIP_SIZE_X * CHIP_GAP_X * gap_pixels

                if gain is None or pedestal is None:
                    res[i1, ri2, ri3] = image[i1, i2, i3]
                else:
                    gm = np.right_shift(image[i1, i2, i3], 14)
                    val = np.float32(image[i1, i2, i3] & 0x3FFF)
                    tmp_res = (val - pedestal[gm, i2, i3]) * gain[gm, i2, i3]

                    if factor is None:
                        res[i1, ri2, ri3] = tmp_res
                    else:
                        res[i1, ri2, ri3] = round(tmp_res)


def _reshape_stripsel(res, image):
    num = image.shape[0]
    # TODO: remove after issue is fixed: https://github.com/PyCQA/pylint/issues/2910
    for ind in prange(num):  # pylint: disable=not-an-iterable
        # first we fill the normal pixels, the gap ones will be overwritten later
        for yin in range(252):
            for xin in range(1024):
                ichip = xin // 256
                xout = (ichip * 774) + (xin % 256) * 3 + yin % 3
                # 774 is the chip period, 256*3+6
                yout = yin // 3
                res[ind, yout, xout] = image[ind, yin, xin]

        # now the gap pixels
        for igap in range(3):
            for yin in range(252):
                yout = (yin // 6) * 2

                # if we want a proper normalization (the area of those pixels is double,
                # so they see 2x the signal)

                # first the left side of gap
                xin = igap * 256 + 255
                xout = igap * 774 + 765 + yin % 6
                res[ind, yout, xout] = image[ind, yin, xin] / 2
                res[ind, yout + 1, xout] = image[ind, yin, xin] / 2

                # then the right side is mirrored
                xin = igap * 256 + 255 + 1
                xout = igap * 774 + 765 + 11 - yin % 6
                res[ind, yout, xout] = image[ind, yin, xin] / 2
                res[ind, yout + 1, xout] = image[ind, yin, xin] / 2


def _inplace_interp_dp(res):
    for i1 in prange(res.shape[0]):
        # corner quad pixels
        for ri2 in (255, 257):
            for ri3 in (255, 257, 513, 515, 771, 773):
                shift_y = 0 if ri2 == 255 else 1
                shift_x = 0 if ri3 == 255 or ri3 == 513 or ri3 == 771 else 1

                shared_val = res[i1, ri2 + shift_y, ri3 + shift_x] / 4
                res[i1, ri2, ri3] = shared_val
                res[i1, ri2 + 1, ri3] = shared_val
                res[i1, ri2, ri3 + 1] = shared_val
                res[i1, ri2 + 1, ri3 + 1] = shared_val

        # rows of double pixels
        ri2 = 255
        for x_start, x_end in ((0, 255), (259, 513), (517, 771), (775, 1030)):
            for ri3 in range(x_start, x_end):
                v1 = res[i1, ri2 - 1, ri3]
                v2 = res[i1, ri2, ri3]
                v3 = res[i1, ri2 + 3, ri3]
                v4 = res[i1, ri2 + 4, ri3]

                if v1 == 0 and v3 == 0:
                    shared_val = v2 / 2
                    res[i1, ri2, ri3] = shared_val
                    res[i1, ri2 + 1, ri3] = shared_val
                else:
                    res[i1, ri2, ri3] *= (4 * v1 + v3) / (6 * v1 + 3 * v3)
                    res[i1, ri2 + 1, ri3] = v2 - res[i1, ri2, ri3]

                if v4 == 0 and v2 == 0:
                    shared_val = v3 / 2
                    res[i1, ri2 + 3, ri3] = shared_val
                    res[i1, ri2 + 2, ri3] = shared_val
                else:
                    res[i1, ri2 + 3, ri3] *= (4 * v4 + v2) / (6 * v4 + 3 * v2)
                    res[i1, ri2 + 2, ri3] = v3 - res[i1, ri2 + 3, ri3]

        # columns of double pixels
        for ri3 in (255, 513, 771):
            for y_start, y_end in ((0, 255), (259, 514)):
                for ri2 in range(y_start, y_end):
                    v1 = res[i1, ri2, ri3 - 1]
                    v2 = res[i1, ri2, ri3]
                    v3 = res[i1, ri2, ri3 + 3]
                    v4 = res[i1, ri2, ri3 + 4]

                    if v1 == 0 and v3 == 0:
                        shared_val = v2 / 2
                        res[i1, ri2, ri3] = shared_val
                        res[i1, ri2, ri3 + 1] = shared_val
                    else:
                        res[i1, ri2, ri3] *= (4 * v1 + v3) / (6 * v1 + 3 * v3)
                        res[i1, ri2, ri3 + 1] = v2 - res[i1, ri2, ri3]

                    if v4 == 0 and v2 == 0:
                        shared_val = v3 / 2
                        res[i1, ri2, ri3 + 3] = shared_val
                        res[i1, ri2, ri3 + 2] = shared_val
                    else:
                        res[i1, ri2, ri3 + 3] *= (4 * v4 + v2) / (6 * v4 + 3 * v2)
                        res[i1, ri2, ri3 + 2] = v3 - res[i1, ri2, ri3 + 3]


# Compile numba functions
_adc_to_energy_jit = {
    True: njit(cache=True, parallel=True)(_adc_to_energy),
    False: njit(cache=True)(_adc_to_energy),
}

_reshape_stripsel_jit = {
    True: njit(cache=True, parallel=True)(_reshape_stripsel),
    False: njit(cache=True)(_reshape_stripsel),
}

_inplace_interp_dp_jit = {
    True: njit(cache=True, parallel=True)(_inplace_interp_dp),
    False: njit(cache=True)(_inplace_interp_dp),
}<|MERGE_RESOLUTION|>--- conflicted
+++ resolved
@@ -82,21 +82,6 @@
         self._module_map = np.arange(self.detector.n_modules)
 
         self._mask_all = {True: None, False: None}
-<<<<<<< HEAD
-        self._mask_double_pixels = False
-
-        # Precompile numba-jitted functions
-        self._proc_func = {
-            True: njit(parallel=True)(_correct),
-            False: njit()(_correct),
-        }
-
-        self._reshape_stripsel_func = {
-            True: njit(parallel=True)(_reshape_stripsel),
-            False: njit()(_reshape_stripsel),
-        }
-=======
->>>>>>> 1e1fed28
 
     @property
     def detector_name(self):
@@ -833,16 +818,16 @@
 
 # Compile numba functions
 _adc_to_energy_jit = {
-    True: njit(cache=True, parallel=True)(_adc_to_energy),
-    False: njit(cache=True)(_adc_to_energy),
+    True: njit(parallel=True)(_adc_to_energy),
+    False: njit()(_adc_to_energy),
 }
 
 _reshape_stripsel_jit = {
-    True: njit(cache=True, parallel=True)(_reshape_stripsel),
-    False: njit(cache=True)(_reshape_stripsel),
+    True: njit(parallel=True)(_reshape_stripsel),
+    False: njit()(_reshape_stripsel),
 }
 
 _inplace_interp_dp_jit = {
-    True: njit(cache=True, parallel=True)(_inplace_interp_dp),
-    False: njit(cache=True)(_inplace_interp_dp),
+    True: njit(parallel=True)(_inplace_interp_dp),
+    False: njit()(_inplace_interp_dp),
 }