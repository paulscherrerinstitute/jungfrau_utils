#!/bin/bash

if [ $# != 1  ]; then
    echo "Usage: $0 [alvra|bernina]"
    exit 1
fi
    
dest=$1

echo Loading PSI Anaconda Python distribution 3.6
module load psi-python36

echo Activating Conda environment
source activate /sf/${dest}/jungfrau/envs/jungfrau_client

echo Starting Interactive Python session
#export QT_XKB_CONFIG_ROOT=/sf/${dest}/jungfrau/envs/jungfrau_client/lib
<<<<<<< HEAD
ipython -i -c "from detector_integration_api import DetectorIntegrationClient; api_address = 'http://sf-daq-1:10000'; client = DetectorIntegrationClient(api_address); print('\nJungfrau Integration API on %s' % api_address);import h5py;import numpy as np;import matplotlib.pyplot as plt;import dask.array as da;print('Imported matplotlib (as plt), h5py, numpy (as np), dask.array (as da)');print('Jungfrau client available as client. Try: client.get_status()\n')"
=======
if [ $dest == "alvra" ]; then
    str="api_address = 'http://sf-daq-2:10000'; client_4p5M = DetectorIntegrationClient(api_address); print('\nJungfrau 4.5M Integration API on %s' % api_address);"
elif [ $dest == "bernina" ]; then
    str="api_address = 'http://sf-daq-1:10000'; client_1p5M = DetectorIntegrationClient(api_address); print('\nJungfrau 1.5M Integration API on %s' % api_address);"
else
    echo "Please select either alvra or bernina"
    exit
fi
    
ipython -i -c "from detector_integration_api import DetectorIntegrationClient;"${str}";import h5py;import numpy as np;import matplotlib.pyplot as plt;import dask.array as da;print('Imported matplotlib (as plt), h5py, numpy (as np), dask.array (as da)');print('Jungfrau client available as client. Try: client.get_status()\n')"
>>>>>>> fe5c69fa
<|MERGE_RESOLUTION|>--- conflicted
+++ resolved
@@ -15,9 +15,6 @@
 
 echo Starting Interactive Python session
 #export QT_XKB_CONFIG_ROOT=/sf/${dest}/jungfrau/envs/jungfrau_client/lib
-<<<<<<< HEAD
-ipython -i -c "from detector_integration_api import DetectorIntegrationClient; api_address = 'http://sf-daq-1:10000'; client = DetectorIntegrationClient(api_address); print('\nJungfrau Integration API on %s' % api_address);import h5py;import numpy as np;import matplotlib.pyplot as plt;import dask.array as da;print('Imported matplotlib (as plt), h5py, numpy (as np), dask.array (as da)');print('Jungfrau client available as client. Try: client.get_status()\n')"
-=======
 if [ $dest == "alvra" ]; then
     str="api_address = 'http://sf-daq-2:10000'; client_4p5M = DetectorIntegrationClient(api_address); print('\nJungfrau 4.5M Integration API on %s' % api_address);"
 elif [ $dest == "bernina" ]; then
@@ -28,4 +25,3 @@
 fi
     
 ipython -i -c "from detector_integration_api import DetectorIntegrationClient;"${str}";import h5py;import numpy as np;import matplotlib.pyplot as plt;import dask.array as da;print('Imported matplotlib (as plt), h5py, numpy (as np), dask.array (as da)');print('Jungfrau client available as client. Try: client.get_status()\n')"
->>>>>>> fe5c69fa
